//!
//! First non-trivial example simulates miriad of quads floating in gravity field and bouce of window borders.
//! It uses compute node to move quads and simple render pass to draw them.
//!

#![cfg_attr(
    not(any(feature = "dx12", feature = "metal", feature = "vulkan")),
    allow(unused)
)]

use rendy::{
    command::{
        CommandBuffer, CommandPool, Compute, DrawCommand, ExecutableState, Families, Family,
        MultiShot, PendingState, QueueId, RenderPassEncoder, SimultaneousUse, Submit,
    },
    descriptor::{DescriptorSet, DescriptorSetLayout},
    factory::{Config, Factory},
    frame::Frames,
    graph::{
        gfx_acquire_barriers, gfx_release_barriers,
        present::PresentNode,
        render::{
            Layout, PrepareResult, RenderGroupBuilder, SetLayout, SimpleGraphicsPipeline,
            SimpleGraphicsPipelineDesc,
        },
        BufferAccess, Graph, GraphBuilder, Node, NodeBuffer, NodeDesc, NodeImage, NodeSubmittable,
    },
    hal::Device,
    memory::MemoryUsageValue,
    mesh::{AsVertex, Color},
    resource::buffer::Buffer,
    shader::{Shader, ShaderKind, SourceLanguage, StaticShaderInfo},
};

use winit::{EventsLoop, WindowBuilder};

#[cfg(feature = "dx12")]
type Backend = rendy::dx12::Backend;

#[cfg(feature = "metal")]
type Backend = rendy::metal::Backend;

#[cfg(feature = "vulkan")]
type Backend = rendy::vulkan::Backend;

lazy_static::lazy_static! {
    static ref RENDER_VERTEX: StaticShaderInfo = StaticShaderInfo::new(
        concat!(env!("CARGO_MANIFEST_DIR"), "/examples/quads/render.vert"),
        ShaderKind::Vertex,
        SourceLanguage::GLSL,
        "main",
    );

    static ref RENDER_FRAGMENT: StaticShaderInfo = StaticShaderInfo::new(
        concat!(env!("CARGO_MANIFEST_DIR"), "/examples/quads/render.frag"),
        ShaderKind::Fragment,
        SourceLanguage::GLSL,
        "main",
    );

    static ref BOUNCE_COMPUTE: StaticShaderInfo = StaticShaderInfo::new(
        concat!(env!("CARGO_MANIFEST_DIR"), "/examples/quads/bounce.comp"),
        ShaderKind::Compute,
        SourceLanguage::GLSL,
        "main",
    );
}

const QUADS: u32 = 2_000_000;
const DIVIDE: u32 = 1;
const PER_CALL: u32 = QUADS / DIVIDE;

#[derive(Debug, Default)]
struct QuadsRenderPipelineDesc;

#[derive(Debug)]
struct QuadsRenderPipeline<B: gfx_hal::Backend> {
    indirect: Buffer<B>,
    vertices: Buffer<B>,

    descriptor_set: DescriptorSet<B>,
}

impl<B, T> SimpleGraphicsPipelineDesc<B, T> for QuadsRenderPipelineDesc
where
    B: gfx_hal::Backend,
    T: ?Sized,
{
    type Pipeline = QuadsRenderPipeline<B>;

    fn vertices(
        &self,
    ) -> Vec<(
        Vec<gfx_hal::pso::Element<gfx_hal::format::Format>>,
        gfx_hal::pso::ElemStride,
        gfx_hal::pso::InstanceRate,
    )> {
        vec![Color::VERTEX.gfx_vertex_input_desc(0)]
    }

    fn load_shader_set<'a>(
        &self,
        storage: &'a mut Vec<B::ShaderModule>,
        factory: &mut Factory<B>,
        _aux: &T,
    ) -> gfx_hal::pso::GraphicsShaderSet<'a, B> {
        storage.clear();

        log::trace!("Load shader module '{:#?}'", *RENDER_VERTEX);
        storage.push(RENDER_VERTEX.module(factory).unwrap());

        log::trace!("Load shader module '{:#?}'", *RENDER_FRAGMENT);
        storage.push(RENDER_FRAGMENT.module(factory).unwrap());

        gfx_hal::pso::GraphicsShaderSet {
            vertex: gfx_hal::pso::EntryPoint {
                entry: "main",
                module: &storage[0],
                specialization: gfx_hal::pso::Specialization::default(),
            },
            fragment: Some(gfx_hal::pso::EntryPoint {
                entry: "main",
                module: &storage[1],
                specialization: gfx_hal::pso::Specialization::default(),
            }),
            hull: None,
            domain: None,
            geometry: None,
        }
    }

    fn buffers(&self) -> Vec<BufferAccess> {
        vec![BufferAccess {
            access: gfx_hal::buffer::Access::SHADER_READ,
            stages: gfx_hal::pso::PipelineStage::VERTEX_SHADER,
            usage: gfx_hal::buffer::Usage::STORAGE,
        }]
    }

    fn layout(&self) -> Layout {
        Layout {
            sets: vec![SetLayout {
                bindings: vec![gfx_hal::pso::DescriptorSetLayoutBinding {
                    binding: 0,
                    ty: gfx_hal::pso::DescriptorType::StorageBuffer,
                    count: 1,
                    stage_flags: gfx_hal::pso::ShaderStageFlags::VERTEX,
                    immutable_samplers: false,
                }],
            }],
            push_constants: Vec::new(),
        }
    }

    fn build<'a>(
        self,
        factory: &mut Factory<B>,
        _queue: QueueId,
        _aux: &T,
        mut buffers: Vec<NodeBuffer<'a, B>>,
        images: Vec<NodeImage<'a, B>>,
        set_layouts: &[DescriptorSetLayout<B>],
    ) -> Result<QuadsRenderPipeline<B>, failure::Error> {
        assert_eq!(buffers.len(), 1);
        assert!(images.is_empty());

        let ref mut posvelbuff = buffers[0].buffer;

        let mut indirect = factory
            .create_buffer(
                512,
                std::mem::size_of::<DrawCommand>() as u64 * DIVIDE as u64,
                (gfx_hal::buffer::Usage::INDIRECT, MemoryUsageValue::Dynamic),
            )
            .unwrap();

        unsafe {
            factory
                .upload_visible_buffer(
                    &mut indirect,
                    0,
                    &(0..DIVIDE)
                        .map(|index| DrawCommand {
                            vertex_count: 6,
                            instance_count: PER_CALL,
                            first_vertex: 0,
                            first_instance: index * PER_CALL,
                        })
                        .collect::<Vec<_>>(),
                )
                .unwrap();
        }

        let mut vertices = factory
            .create_buffer(
                512,
                std::mem::size_of::<Color>() as u64 * 6,
                (gfx_hal::buffer::Usage::VERTEX, MemoryUsageValue::Dynamic),
            )
            .unwrap();

        unsafe {
            factory
                .upload_visible_buffer(
                    &mut vertices,
                    0,
                    &[
                        Color({
                            let (r, g, b) = palette::Srgb::from(palette::Hsv::new(0.0, 1.0, 1.0))
                                .into_components();
                            [r, g, b, 1.0]
                        }),
                        Color({
                            let (r, g, b) = palette::Srgb::from(palette::Hsv::new(90.0, 1.0, 1.0))
                                .into_components();
                            [r, g, b, 1.0]
                        }),
                        Color({
                            let (r, g, b) = palette::Srgb::from(palette::Hsv::new(180.0, 1.0, 1.0))
                                .into_components();
                            [r, g, b, 1.0]
                        }),
                        Color({
                            let (r, g, b) = palette::Srgb::from(palette::Hsv::new(0.0, 1.0, 1.0))
                                .into_components();
                            [r, g, b, 1.0]
                        }),
                        Color({
                            let (r, g, b) = palette::Srgb::from(palette::Hsv::new(180.0, 1.0, 1.0))
                                .into_components();
                            [r, g, b, 1.0]
                        }),
                        Color({
                            let (r, g, b) = palette::Srgb::from(palette::Hsv::new(270.0, 1.0, 1.0))
                                .into_components();
                            [r, g, b, 1.0]
                        }),
                    ],
                )
                .unwrap();

            let mut rng = rand::thread_rng();
            let uniform = rand::distributions::Uniform::new(0.0, 1.0);

            #[repr(C)]
            #[derive(Copy, Clone)]
            struct PosVel {
                pos: [f32; 2],
                vel: [f32; 2],
            }
            factory
                .upload_visible_buffer(
                    posvelbuff,
                    0,
                    &(0..QUADS)
                        .map(|_index| PosVel {
                            pos: [
                                rand::Rng::sample(&mut rng, uniform),
                                rand::Rng::sample(&mut rng, uniform),
                            ],
                            vel: [
                                rand::Rng::sample(&mut rng, uniform),
                                rand::Rng::sample(&mut rng, uniform),
                            ],
                        })
                        .collect::<Vec<PosVel>>(),
                )
                .unwrap();
        }

        assert_eq!(set_layouts.len(), 1);

        let descriptor_set = factory.create_descriptor_set(&set_layouts[0]).unwrap();

        unsafe {
            gfx_hal::Device::write_descriptor_sets(
                factory.device(),
                std::iter::once(gfx_hal::pso::DescriptorSetWrite {
                    set: descriptor_set.raw(),
                    binding: 0,
                    array_offset: 0,
                    descriptors: std::iter::once(gfx_hal::pso::Descriptor::Buffer(
                        posvelbuff.raw(),
                        Some(0)..Some(posvelbuff.size() as u64),
                    )),
                }),
            )
        }

        Ok(QuadsRenderPipeline {
            indirect,
            vertices,
            descriptor_set,
        })
    }
}

impl<B, T> SimpleGraphicsPipeline<B, T> for QuadsRenderPipeline<B>
where
    B: gfx_hal::Backend,
    T: ?Sized,
{
    type Desc = QuadsRenderPipelineDesc;

    fn prepare(
        &mut self,
        _factory: &Factory<B>,
        _queue: QueueId,
        _sets: &[DescriptorSetLayout<B>],
        _index: usize,
        _aux: &T,
    ) -> PrepareResult {
        PrepareResult::DrawReuse
    }

    fn draw(
        &mut self,
        layout: &B::PipelineLayout,
        mut encoder: RenderPassEncoder<'_, B>,
        _index: usize,
        _aux: &T,
    ) {
        encoder.bind_graphics_descriptor_sets(
            layout,
            0,
            std::iter::once(self.descriptor_set.raw()),
            std::iter::empty::<u32>(),
        );
        encoder.bind_vertex_buffers(0, std::iter::once((self.vertices.raw(), 0)));
        encoder.draw_indirect(
            self.indirect.raw(),
            0,
            DIVIDE,
            std::mem::size_of::<DrawCommand>() as u32,
        );
    }

<<<<<<< HEAD
    fn dispose(self, factory: &mut Factory<B>, _aux: &mut T) {
        factory.destroy_descriptor_sets(Some(self.descriptor_set));
=======
    fn dispose(mut self, factory: &mut Factory<B>, _aux: &T) {
        unsafe {
            self.descriptor_pool.reset();
            factory.destroy_descriptor_pool(self.descriptor_pool);
        }
>>>>>>> c22165d3
    }
}

#[derive(Debug)]
struct GravBounce<B: gfx_hal::Backend> {
    set_layout: DescriptorSetLayout<B>,
    pipeline_layout: B::PipelineLayout,
    pipeline: B::ComputePipeline,

    descriptor_set: DescriptorSet<B>,

    command_pool: CommandPool<B, Compute>,
    command_buffer:
        CommandBuffer<B, Compute, PendingState<ExecutableState<MultiShot<SimultaneousUse>>>>,
    submit: Submit<B, SimultaneousUse>,
}

impl<'a, B> NodeSubmittable<'a, B> for GravBounce<B>
where
    B: gfx_hal::Backend,
{
    type Submittable = &'a Submit<B, SimultaneousUse>;
    type Submittables = &'a [Submit<B, SimultaneousUse>];
}

impl<B, T> Node<B, T> for GravBounce<B>
where
    B: gfx_hal::Backend,
    T: ?Sized,
{
    type Capability = Compute;

    type Desc = GravBounceDesc;

    fn run<'a>(
        &'a mut self,
        _factory: &Factory<B>,
        _aux: &T,
        _frames: &'a Frames<B>,
    ) -> &'a [Submit<B, SimultaneousUse>] {
        std::slice::from_ref(&self.submit)
    }

    unsafe fn dispose(mut self, factory: &mut Factory<B>, _aux: &T) {
        drop(self.submit);
        self.command_pool
            .free_buffers(Some(self.command_buffer.mark_complete()));
        factory.destroy_command_pool(self.command_pool);
        factory.destroy_compute_pipeline(self.pipeline);
        factory.destroy_pipeline_layout(self.pipeline_layout);
        factory.destroy_descriptor_sets(Some(self.descriptor_set));
        factory.destroy_descriptor_set_layout(self.set_layout);
    }
}

#[derive(Debug, Default)]
struct GravBounceDesc;

impl<B, T> NodeDesc<B, T> for GravBounceDesc
where
    B: gfx_hal::Backend,
    T: ?Sized,
{
    type Node = GravBounce<B>;

    fn buffers(&self) -> Vec<BufferAccess> {
        vec![BufferAccess {
            access: gfx_hal::buffer::Access::SHADER_READ | gfx_hal::buffer::Access::SHADER_WRITE,
            stages: gfx_hal::pso::PipelineStage::COMPUTE_SHADER,
            usage: gfx_hal::buffer::Usage::STORAGE,
        }]
    }

    fn build<'a>(
        self,
        factory: &mut Factory<B>,
        family: &mut Family<B>,
        _queue: usize,
        _aux: &T,
        mut buffers: Vec<NodeBuffer<'a, B>>,
        images: Vec<NodeImage<'a, B>>,
    ) -> Result<Self::Node, failure::Error> {
        assert!(images.is_empty());
        assert_eq!(buffers.len(), 1);

        let ref mut posvelbuff = buffers[0].buffer;

        log::trace!("Load shader module '{:#?}'", *BOUNCE_COMPUTE);
        let module = BOUNCE_COMPUTE.module(factory)?;

        let set_layout = factory.create_descriptor_set_layout(vec![
            gfx_hal::pso::DescriptorSetLayoutBinding {
                binding: 0,
                ty: gfx_hal::pso::DescriptorType::StorageBuffer,
                count: 1,
                stage_flags: gfx_hal::pso::ShaderStageFlags::COMPUTE,
                immutable_samplers: false,
            },
        ])?;

        let pipeline_layout = unsafe {
            gfx_hal::Device::create_pipeline_layout(
                factory.device(),
                std::iter::once(set_layout.raw()),
                std::iter::empty::<(gfx_hal::pso::ShaderStageFlags, std::ops::Range<u32>)>(),
            )
        }?;

        let pipeline = unsafe {
            gfx_hal::Device::create_compute_pipeline(
                factory.device(),
                &gfx_hal::pso::ComputePipelineDesc {
                    shader: gfx_hal::pso::EntryPoint {
                        entry: "main",
                        module: &module,
                        specialization: gfx_hal::pso::Specialization::default(),
                    },
                    layout: &pipeline_layout,
                    flags: gfx_hal::pso::PipelineCreationFlags::empty(),
                    parent: gfx_hal::pso::BasePipeline::None,
                },
                None,
            )
        }?;

        unsafe { factory.destroy_shader_module(module) };

        let descriptor_set = factory.create_descriptor_set(&set_layout)?;

        unsafe {
            gfx_hal::Device::write_descriptor_sets(
                factory.device(),
                std::iter::once(gfx_hal::pso::DescriptorSetWrite {
                    set: descriptor_set.raw(),
                    binding: 0,
                    array_offset: 0,
                    descriptors: std::iter::once(gfx_hal::pso::Descriptor::Buffer(
                        posvelbuff.raw(),
                        Some(0)..Some(posvelbuff.size()),
                    )),
                }),
            );
        }

        let mut command_pool = factory
            .create_command_pool(family)?
            .with_capability::<Compute>()
            .expect("Graph builder must provide family with Compute capability");
        let initial = command_pool.allocate_buffers(1).remove(0);
        let mut recording = initial.begin(MultiShot(SimultaneousUse), ());
        let mut encoder = recording.encoder();
        encoder.bind_compute_pipeline(&pipeline);
        encoder.bind_compute_descriptor_sets(
            &pipeline_layout,
            0,
            std::iter::once(descriptor_set.raw()),
            std::iter::empty::<u32>(),
        );

        {
            let (stages, barriers) = gfx_acquire_barriers(&*buffers, None);
            log::info!("Acquire {:?} : {:#?}", stages, barriers);
            encoder.pipeline_barrier(stages, gfx_hal::memory::Dependencies::empty(), barriers);
        }
        encoder.dispatch(QUADS, 1, 1);

        {
            let (stages, barriers) = gfx_release_barriers(&*buffers, None);
            log::info!("Release {:?} : {:#?}", stages, barriers);
            encoder.pipeline_barrier(stages, gfx_hal::memory::Dependencies::empty(), barriers);
        }

        let (submit, command_buffer) = recording.finish().submit();

        Ok(GravBounce {
            set_layout,
            pipeline_layout,
            pipeline,
            descriptor_set,
            // buffer_view,
            command_pool,
            command_buffer,
            submit,
        })
    }
}

#[cfg(any(feature = "dx12", feature = "metal", feature = "vulkan"))]
fn run(
    event_loop: &mut EventsLoop,
    factory: &mut Factory<Backend>,
    families: &mut Families<Backend>,
    mut graph: Graph<Backend, ()>,
) -> Result<(), failure::Error> {
    let started = std::time::Instant::now();

    let mut frames = 0u64..;
    let mut elapsed = started.elapsed();

    for _ in &mut frames {
        factory.maintain(families);
        event_loop.poll_events(|_| ());
        graph.run(factory, families, &mut ());

        elapsed = started.elapsed();
        if elapsed >= std::time::Duration::new(5, 0) {
            break;
        }
    }

    let elapsed_ns = elapsed.as_secs() * 1_000_000_000 + elapsed.subsec_nanos() as u64;

    log::info!(
        "Elapsed: {:?}. Frames: {}. FPS: {}",
        elapsed,
        frames.start,
        frames.start * 1_000_000_000 / elapsed_ns
    );

    graph.dispose(factory, &mut ());
    Ok(())
}

#[cfg(any(feature = "dx12", feature = "metal", feature = "vulkan"))]
fn main() {
    env_logger::Builder::from_default_env()
        .filter_level(log::LevelFilter::Warn)
        .filter_module("quads", log::LevelFilter::Trace)
        .init();

    let config: Config = Default::default();

    let (mut factory, mut families): (Factory<Backend>, _) = rendy::factory::init(config).unwrap();

    let mut event_loop = EventsLoop::new();

    let window = WindowBuilder::new()
        .with_title("Rendy example")
        .build(&event_loop)
        .unwrap();

    event_loop.poll_events(|_| ());

    let surface = factory.create_surface(window.into());

    let mut graph_builder = GraphBuilder::<Backend, ()>::new();

    let posvel = graph_builder.create_buffer(
        QUADS as u64 * std::mem::size_of::<[f32; 4]>() as u64,
        MemoryUsageValue::Dynamic,
    );

    let color = graph_builder.create_image(
        surface.kind(),
        1,
        gfx_hal::format::Format::Rgba8Unorm,
        MemoryUsageValue::Data,
        Some(gfx_hal::command::ClearValue::Color(
            [1.0, 1.0, 1.0, 1.0].into(),
        )),
    );

    let depth = graph_builder.create_image(
        surface.kind(),
        1,
        gfx_hal::format::Format::D16Unorm,
        MemoryUsageValue::Data,
        Some(gfx_hal::command::ClearValue::DepthStencil(
            gfx_hal::command::ClearDepthStencil(1.0, 0),
        )),
    );

    let grav = graph_builder.add_node(GravBounceDesc.builder().with_buffer(posvel));

    let pass = graph_builder.add_node(
        QuadsRenderPipeline::builder()
            .with_buffer(posvel)
            .with_dependency(grav)
            .into_subpass()
            .with_color(color)
            .with_depth_stencil(depth)
            .into_pass(),
    );

    graph_builder.add_node(PresentNode::builder(&factory, surface, color).with_dependency(pass));

    let graph = graph_builder
        .build(&mut factory, &mut families, &mut ())
        .unwrap();

    run(&mut event_loop, &mut factory, &mut families, graph).unwrap();
}

#[cfg(not(any(feature = "dx12", feature = "metal", feature = "vulkan")))]
fn main() {
    panic!("Specify feature: { dx12, metal, vulkan }");
}<|MERGE_RESOLUTION|>--- conflicted
+++ resolved
@@ -335,16 +335,8 @@
         );
     }
 
-<<<<<<< HEAD
-    fn dispose(self, factory: &mut Factory<B>, _aux: &mut T) {
+    fn dispose(self, factory: &mut Factory<B>, _aux: &T) {
         factory.destroy_descriptor_sets(Some(self.descriptor_set));
-=======
-    fn dispose(mut self, factory: &mut Factory<B>, _aux: &T) {
-        unsafe {
-            self.descriptor_pool.reset();
-            factory.destroy_descriptor_pool(self.descriptor_pool);
-        }
->>>>>>> c22165d3
     }
 }
 
